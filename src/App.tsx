--- conflicted
+++ resolved
@@ -1,10 +1,7 @@
 import React, { useState, useEffect, useRef } from "react";
 import { Layout, Button, Drawer, ConfigProvider } from "antd";
-<<<<<<< HEAD
-import { DatabaseOutlined, CloseOutlined } from "@ant-design/icons";
-=======
-import { HistoryOutlined, CloseOutlined } from "@ant-design/icons";
->>>>>>> 821e5c51
+
+import { DatabaseOutlined, HistoryOutlined, CloseOutlined } from "@ant-design/icons";
 import HomePage from "./components/HomePage";
 import DataPage from "./components/DataPage";
 import StatisticsPage from "./components/StatisticsPage";
@@ -77,18 +74,18 @@
   const [targetProductId, setTargetProductId] = useState<string | null>(null);
   const sidebarRef = useRef<HTMLDivElement>(null);
 
-<<<<<<< HEAD
+
   useEffect(() => {
     document.title = "Inventario Cappelletto Shop";
   }, []);
-=======
+
   // Function to handle navigation to a specific product
   const handleNavigateToProduct = (productId: string) => {
     console.log("🚀 App: Navigating to product:", productId);
     setTargetProductId(productId);
     setSidebarVisible(false); // Close the sidebar when navigating
   };
->>>>>>> 821e5c51
+
 
   // Simplified toggle function
   const handleDataPanelToggle = (e: React.MouseEvent) => {
